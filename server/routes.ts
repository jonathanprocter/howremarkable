--- conflicted
+++ resolved
@@ -258,114 +258,7 @@
   app.use(passport.initialize());
   app.use(passport.session());
 
-<<<<<<< HEAD
   // Enhanced session management middleware
-=======
-  // Configure Google OAuth2 Strategy - Use current domain with deployment detection
-  let baseURL;
-  if (process.env.BASE_URL) {
-    baseURL = process.env.BASE_URL;
-  } else if (process.env.REPLIT_DEV_DOMAIN) {
-    baseURL = `https://${process.env.REPLIT_DEV_DOMAIN}`;
-  } else if (process.env.REPLIT_DOMAINS) {
-    // Use the first domain from REPLIT_DOMAINS for deployment
-    const domains = process.env.REPLIT_DOMAINS.split(',');
-    baseURL = `https://${domains[0]}`;
-  } else {
-    // Fallback to default domain
-    baseURL = 'https://HowreMarkable.replit.app';
-  }
-
-  const callbackURL = `${baseURL}/api/auth/google/callback`;
-
-  console.log("🔧 OAuth Configuration - Base URL:", baseURL);
-  console.log("🔧 OAuth Configuration - Callback URL:", callbackURL);
-
-  passport.use(new GoogleStrategy({
-    clientID: process.env.GOOGLE_CLIENT_ID!,
-    clientSecret: process.env.GOOGLE_CLIENT_SECRET!,
-    callbackURL: callbackURL
-  }, async (accessToken, refreshToken, profile, done) => {
-    console.log("=== GOOGLE OAUTH STRATEGY CALLED ===");
-    console.log("Profile ID:", profile.id);
-    console.log("Profile Name:", profile.displayName);
-    console.log("Profile Email:", profile.emails?.[0]?.value);
-    console.log("Access Token:", accessToken ? "RECEIVED" : "MISSING");
-    console.log("Refresh Token:", refreshToken ? "RECEIVED" : "MISSING");
-
-    try {
-      // Check if user exists in database
-      let dbUser = await storage.getUserByGoogleId(profile.id);
-
-      if (!dbUser) {
-        try {
-          // Create new user in database
-          dbUser = await storage.createGoogleUser(
-            profile.id,
-            profile.emails?.[0]?.value || '',
-            profile.displayName || ''
-          );
-          console.log("Created new user in database:", dbUser.id);
-        } catch (createError) {
-          // If user creation fails due to duplicate email, find existing user
-          console.log("User creation failed, looking for existing user with this email");
-          dbUser = await storage.getUserByUsername(profile.emails?.[0]?.value || '');
-          if (!dbUser) {
-            // Still no user found, use fallback user ID 1
-            console.log("Using fallback user ID 1");
-            dbUser = { id: 1, googleId: profile.id, username: profile.emails?.[0]?.value || '', displayName: profile.displayName || '', email: profile.emails?.[0]?.value || '', name: profile.displayName || '', password: null };
-          }
-          console.log("Using existing user in database:", dbUser.id);
-        }
-      } else {
-        console.log("Found existing user in database:", dbUser.id);
-      }
-
-      // Store tokens and database user ID in session
-      const user = {
-        id: dbUser.id.toString(), // Use database ID instead of Google ID
-        googleId: profile.id, // Keep Google ID for reference
-        email: profile.emails?.[0]?.value,
-        name: profile.displayName,
-        accessToken,
-        refreshToken
-      };
-
-      console.log("Returning user object:", { id: user.id, email: user.email, name: user.name });
-      return done(null, user);
-    } catch (error) {
-      console.error("Error in Google OAuth strategy:", error);
-      return done(error, false);
-    }
-  }));
-
-  // Passport serialization
-  passport.serializeUser((user: any, done) => {
-    done(null, user);
-  });
-
-  passport.deserializeUser(async (sessionData: any, done) => {
-    try {
-      const user = sessionData?.user || sessionData;
-
-      if (!user || !user.id) {
-        return done(null, false);
-      }
-
-      // Ensure required tokens exist
-      if (user.googleId && (!user.accessToken || user.accessToken === 'undefined')) {
-        return done(null, false);
-      }
-
-      done(null, user);
-    } catch (error) {
-      console.error('Deserialization error:', error);
-      done(null, false);
-    }
-  });
-
-  // Session debugging middleware (minimal logging)
->>>>>>> 1b565d6d
   app.use((req, res, next) => {
     // Ensure session exists and is properly configured
     if (!req.session) {
@@ -390,7 +283,6 @@
       req.user = knownUser;
       console.log('✅ Auto-authenticated user:', knownUser.email);
     }
-
     next();
   });
 
@@ -403,128 +295,6 @@
   // Simple login endpoint for development
   app.post("/api/auth/simple-login", async (req, res) => {
     try {
-<<<<<<< HEAD
-      const userData = {
-        id: '1',
-        googleId: '108011271571830226042',
-        email: 'jonathan.procter@gmail.com',
-        name: 'Jonathan Procter',
-        displayName: 'Jonathan Procter',
-        accessToken: process.env.GOOGLE_ACCESS_TOKEN || 'dev-access-token',
-        refreshToken: process.env.GOOGLE_REFRESH_TOKEN || 'dev-refresh-token',
-        provider: 'google'
-      };
-
-      req.session.passport = { user: userData };
-      req.user = userData;
-=======
-      const accessToken = process.env.GOOGLE_ACCESS_TOKEN;
-      
-      if (!accessToken) {
-        return res.status(401).json({ error: 'No access token available' });
-      }
-      
-      const response = await fetch('https://www.googleapis.com/calendar/v3/users/me/calendarList', {
-        headers: {
-          'Authorization': `Bearer ${accessToken}`,
-          'Accept': 'application/json'
-        }
-      });
-      
-      if (!response.ok) {
-        const errorText = await response.text();
-        console.error('❌ Google API test failed:', response.status, errorText);
-        return res.status(response.status).json({ 
-          error: 'Google API test failed',
-          status: response.status,
-          message: errorText
-        });
-      }
-      
-      const data = await response.json();
-      console.log('✅ Google API test successful');
-      
-      return res.json({
-        success: true,
-        calendars: data.items?.length || 0,
-        message: 'Google API access working'
-      });
-    } catch (error) {
-      console.error('❌ Google API test error:', error);
-      return res.status(500).json({
-        error: 'Google API test failed',
-        message: error.message
-      });
-    }
-  });
-
-  // Deployment authentication fix endpoint
-  app.post('/api/auth/deployment-fix', deploymentAuthFix);
-
-  // Force Google Calendar sync endpoint
-  app.post('/api/auth/force-sync', forceGoogleCalendarSync);
-
-  // Comprehensive Google Calendar sync endpoint
-  app.post('/api/auth/force-calendar-sync', comprehensiveForceSync);
-
-  // Comprehensive authentication fix endpoint
-  app.post('/api/auth/comprehensive-fix', comprehensiveAuthFix);
-
-  // Token refresh fix endpoint
-  app.post('/api/auth/token-refresh', tokenRefreshFix);
-
-  app.get("/api/auth/status", (req, res) => {
-    const user = req.user as any;
-    const isAuthenticated = !!user;
-    const hasTokens = user && user.accessToken && user.refreshToken;
-
-    // Check for problematic token states
-    const hasValidTokens = hasTokens;
-
-    res.json({ 
-      isAuthenticated,
-      hasTokens,
-      hasValidTokens,
-      user: user ? { 
-        id: user.id,
-        email: user.email,
-        displayName: user.displayName,
-        hasAccessToken: !!user.accessToken,
-        hasRefreshToken: !!user.refreshToken
-      } : null,
-      debug: {
-        sessionId: req.sessionID,
-        hasSession: !!req.session,
-        hasPassport: !!req.session.passport,
-        cookieSecure: req.session.cookie?.secure,
-        cookieMaxAge: req.session.cookie?.maxAge,
-        cookieDomain: req.session.cookie?.domain
-      },
-      needsFix: !isAuthenticated || !hasValidTokens,
-      fixEndpoints: {
-        comprehensive: '/api/auth/comprehensive-fix',
-        tokenRefresh: '/api/auth/token-refresh',
-        googleOAuth: '/api/auth/google'
-      },
-      recommendations: !isAuthenticated ? [
-        "1. Try comprehensive auth fix first",
-        "2. If that fails, use Google OAuth flow",
-        "3. Check session configuration"
-      ] : !hasValidTokens ? [
-        "1. Run token refresh fix",
-        "2. Verify Google OAuth setup",
-        "3. Check token expiration"
-      ] : [
-        "✅ Authentication working correctly"
-      ]
-    });
-  });
->>>>>>> 1b565d6d
-
-      res.json({ 
-        success: true, 
-        user: userData,
-        message: 'Simple login successful'
       });
     } catch (error) {
       res.status(500).json({ 
@@ -543,70 +313,6 @@
       res.json({ success: true });
     });
   });
-
-<<<<<<< HEAD
-  // Add deployment-fix endpoint for session consistency
-  app.post("/api/auth/deployment-fix", async (req, res) => {
-    try {
-      // Try to restore session from known good session
-      const sessionId = 'gBvnYGiTDicIU7Udon_c5TdzlgtHhdNU';
-
-      // Check if user is already authenticated
-      if (req.user) {
-        return res.json({ 
-          success: true, 
-          user: req.user,
-          message: 'User already authenticated'
-        });
-      }
-
-      // Set up a known good user session for development
-      const userData = {
-        id: '1',
-        googleId: '108011271571830226042',
-        email: 'jonathan.procter@gmail.com',
-        name: 'Jonathan Procter',
-        displayName: 'Jonathan Procter',
-        accessToken: process.env.GOOGLE_ACCESS_TOKEN || 'dev-access-token',
-        refreshToken: process.env.GOOGLE_REFRESH_TOKEN || 'dev-refresh-token',
-        provider: 'google'
-      };
-
-      // Manually set up the session
-      req.session.passport = { user: userData };
-      req.user = userData;
-
-      res.json({ 
-        success: true, 
-        user: userData,
-        message: 'Session restored for deployment'
-      });
-
-    } catch (error) {
-      res.status(500).json({ 
-        error: 'Session restore failed',
-        message: error.message 
-      });
-=======
-  // Development login endpoint
-
-  // Enhanced authentication middleware with proper token detection
-  const requireAuth = (req: any, res: any, next: any) => {
-    // Check if user is already authenticated
-    if (req.user || (req.session?.passport?.user)) {
-      if (!req.user && req.session?.passport?.user) {
-        req.user = req.session.passport.user;
-      }
-      return next();
->>>>>>> 1b565d6d
-    }
-  });
-
-<<<<<<< HEAD
-=======
-    return res.status(401).json({ error: 'Not authenticated' });
-  };
->>>>>>> 1b565d6d
 
   // Get SimplePractice events from all calendars
   app.get("/api/simplepractice/events", requireAuth, async (req, res) => {
@@ -1254,20 +960,6 @@
     try {
       const user = req.user || req.session?.passport?.user;
       if (!user) {
-<<<<<<< HEAD
-        // DEVELOPMENT MODE: Creating temporary user for events endpoint
-        user = {
-          id: 1,
-          email: 'jonathan.procter@gmail.com',
-          displayName: 'Jonathan Procter',
-          name: 'Jonathan Procter'
-        };
-
-        // Set user in request for consistency
-        req.user = user;
-=======
-        return res.status(401).json({ error: 'Not authenticated' });
->>>>>>> 1b565d6d
       }
 
       const userId = parseInt(user.id) || 1;
@@ -1460,18 +1152,6 @@
 
       const user = req.user || req.session?.passport?.user;
       if (!user) {
-<<<<<<< HEAD
-        // DEVELOPMENT MODE: Creating temporary user for PATCH events
-        user = {
-          id: 1,
-          email: 'jonathan.procter@gmail.com',
-          displayName: 'Jonathan Procter',
-          name: 'Jonathan Procter'
-        };
-        req.user = user;
-=======
-        return res.status(401).json({ error: 'Not authenticated' });
->>>>>>> 1b565d6d
       }
 
       // Validate updates object
